--- conflicted
+++ resolved
@@ -50,14 +50,9 @@
 (defvar raven--result nil)
 
 (defvar raven-minibuffer-map (make-sparse-keymap))
-<<<<<<< HEAD
-(define-key raven-minibuffer-map (kbd "C-g") 'keyboard-escape-quit)
-(define-key raven-minibuffer-map (kbd "C-c") 'keyboard-escape-quit)
-=======
 (define-key raven-minibuffer-map (kbd "\\") (lambda () (interactive) nil))
 (define-key raven-minibuffer-map (kbd "C-g") 'raven-quit)
 (define-key raven-minibuffer-map (kbd "C-c") 'raven-quit)
->>>>>>> 4cbe30df
 (define-key raven-minibuffer-map (kbd "<return>") 'raven-do)
 (define-key raven-minibuffer-map (kbd "<backtab>") 'raven-previous)
 (define-key raven-minibuffer-map (kbd "<tab>") 'raven-next)
@@ -68,10 +63,10 @@
 
 (when (fboundp 'evil-define-key)
   (evil-define-key 'normal raven-minibuffer-map
-		   (kbd "k") 'raven-previous
-		   (kbd "j") 'raven-next
-		   (kbd "K") 'raven-previous-source
-		   (kbd "J") 'raven-next-source))
+    (kbd "k") 'raven-previous
+    (kbd "j") 'raven-next
+    (kbd "K") 'raven-previous-source
+    (kbd "J") 'raven-next-source))
 
 (defun raven-minibuffer-line (str)
   "Write STR to the minibuffer."
@@ -109,6 +104,12 @@
              (type 'normal)
              (face 'default)
              (action '()))
+  "Create a candidate.
+DISPLAY is the string to display (using FACE) / match against.
+VALUE is the value to pass to actions when the candidate is selected.
+TYPE is either normal or dummy - dummy candidates always appear in the
+results list regardless of the input pattern.
+ACTION is an alist mapping keybindings to candidate-specific actions."
   (raven-candidate--create
    :type type
    :display display
@@ -117,22 +118,27 @@
    :action action))
 
 (defun raven-candidate-display (candidate)
+  "Return the display string for CANDIDATE."
   (cond ((raven-candidate-p candidate) (raven-candidate--display candidate))
         (t candidate)))
 
 (defun raven-candidate-value (candidate)
+  "Return the value of CANDIDATE."
   (cond ((raven-candidate-p candidate) (raven-candidate--value candidate))
         (t candidate)))
 
 (defun raven-candidate-type (candidate)
+  "Return the candidate type of CANDIDATE."
   (cond ((raven-candidate-p candidate) (raven-candidate--type candidate))
         (t 'normal)))
 
 (defun raven-candidate-face (candidate)
+  "Return the display face for CANDIDATE."
   (cond ((raven-candidate-p candidate) (raven-candidate--face candidate))
         (t 'default)))
 
 (defun raven-candidate-action (candidate)
+  "Return the actions for CANDIDATE."
   (cond ((raven-candidate-p candidate) (raven-candidate--action candidate))
         (t '())))
 
@@ -281,13 +287,13 @@
     (let ((pattern (raven-minibuffer-input)))
       ;; Check if the pattern is valid.
       (condition-case err
-	  (string-match-p pattern "")
-	(invalid-regexp
-	 ;; Nope, it's not.  Probably the user typed \ in order to fix a file
-	 ;; extension like entering raven\.el.  Print the error and simply use
-	 ;; the old pattern until it becomes valid again.
-	 (minibuffer-error-function err "" 'raven-minibuffer-render)
-	 (setq pattern raven--last)))
+          (string-match-p pattern "")
+        (invalid-regexp
+         ;; Nope, it's not.  Probably the user typed \ in order to fix a file
+         ;; extension like entering raven\.el.  Print the error and simply use
+         ;; the old pattern until it becomes valid again.
+         (minibuffer-error-function err "" 'raven-minibuffer-render)
+         (setq pattern raven--last)))
       (unless (string= pattern raven--last)
         (setq raven--last pattern
               raven--index 0
@@ -501,27 +507,16 @@
         (cons (kbd "M-D") 'kill-buffer)))
 
 ;;;###autoload
-<<<<<<< HEAD
 (defun raven-buffers-source (&optional sort-pred)
   "Source for open buffers.
-An optional SORT-FN may be provided to sort the buffers (see
-`sort')."
-  (raven-source "Buffers"
-                (mapcar 'buffer-name
-			(if sort-pred
-			    (sort (buffer-list) sort-pred)
-			  (buffer-list)))
-                raven-buffer-actions))
-=======
-(defun raven-buffers-source ()
-  "Source for open buffers."
+An optional SORT-PRED may be provided to sort the buffers (see `sort')."
   (raven-source-create
    "Buffers"
    :candidates
-   (--map (raven-candidate-create (buffer-name it)) (buffer-list))
+   (--map (raven-candidate-create (buffer-name it))
+          (if sort-pred (sort (buffer-list) sort-pred) (buffer-list)))
    :actions
    raven-buffer-actions))
->>>>>>> 4cbe30df
 
 ;;;###autoload
 (defun raven-create-buffer-source ()
